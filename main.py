from evaluator.MMLUEvaluator import MMLUEvaluator
from evaluator.HumanEvalEvaluator import HumanEvalEvaluator
from evaluator.GSM8KEvaluator import GSM8KEvaluator
from typing import Optional
from utils.HumanEval.data import DATASET_DIR as HUMANEVAL_DATASET_DIR
from utils.GSM8K.defaults import (
    DATASET_DIR as GSM8K_DATASET_DIR,
    PROMPT_DIR as GSM8K_PROMPT_DIR,
    MODEL_DIR as GSM8K_MODEL_DIR,
    OUTPUT_DIR as GSM8K_OUTPUT_DIR,
)
import argparse
import os

def main(evaluator: str, **kwargs):
    match evaluator.lower():
        case "mmlu":
            llm_evaluator = MMLUEvaluator(
                kwargs['model_path'], 
                kwargs['data_path'], 
                kwargs.get('prompt_path'), 
                kwargs['output_path'], 
                kwargs.get('param_size'), 
                "llama", 
                5
            )
            llm_evaluator.evaluate_model()
        case "gsm8k":
<<<<<<< HEAD
                kwargs.setdefault("model_path", GSM8K_MODEL_DIR)
                kwargs.setdefault("data_path", GSM8K_DATASET_DIR)
                kwargs.setdefault("prompt_path", GSM8K_PROMPT_DIR)
                kwargs.setdefault("output_path", GSM8K_OUTPUT_DIR)

                llm_evaluator = GSM8KEvaluator(
=======
            llm_evaluator = GSM8KEvaluator(
>>>>>>> 195f8da6
                model_path=kwargs['model_path'],
                data_path=kwargs['data_path'],
                output_path=kwargs['output_path'],
                prompt_path=kwargs.get('prompt_path')
<<<<<<< HEAD
                )

=======
            )
            llm_evaluator.evaluate_model()
>>>>>>> 195f8da6
        case "humaneval":
            # Check if evaluate_only is set
            if kwargs.get('evaluate_only'):
                assert kwargs.get('sample_file') is not None, "Sample file must be provided when evaluate_only is set. Please specify --sample_file PATH_TO_SAMPLE_FILE"
                assert os.path.exists(kwargs['sample_file']), f"Sample file {kwargs['sample_file']} does not exist."

            # If output or data path not specified, set default values
            if 'output_path' not in kwargs or kwargs['output_path'] is None:
                kwargs['output_path'] = os.path.join("output", "HumanEval")
            
            if 'data_path' not in kwargs or kwargs['data_path'] is None:
                kwargs['data_path'] = HUMANEVAL_DATASET_DIR

            # ensure the output directory exists
            os.makedirs(kwargs['output_path'], exist_ok=True)

            llm_evaluator = HumanEvalEvaluator(
                model_path=kwargs['model_path'],
                num_samples=kwargs['num_samples'],
                model_type=kwargs['model_type'],
                data_path=kwargs['data_path'],
                output_path=kwargs['output_path'],
                debug=kwargs['debug'],
                evaluate_only=kwargs.get('evaluate_only', False),
                sample_file=kwargs.get('sample_file', None)
            )
            llm_evaluator.evaluate_model()
        case "all":
            llm_evaluator = MMLUEvaluator(
                kwargs['model_path'], 
                kwargs['data_path'], 
                kwargs.get('prompt_path'), 
                kwargs['output_path'], 
                kwargs.get('param_size'), 
                "llama", 
                5
            )
            llm_evaluator.evaluate_model()

            llm_evaluator = GSM8KEvaluator(
                model_path=kwargs['model_path'],
                data_path=kwargs['data_path'],
                output_path=kwargs['output_path'],
                prompt_path=kwargs.get('prompt_path')
            )
            llm_evaluator.evaluate_model()

            # Check if evaluate_only is set
            if kwargs.get('evaluate_only'):
                assert kwargs.get('sample_file') is not None, "Sample file must be provided when evaluate_only is set. Please specify --sample_file PATH_TO_SAMPLE_FILE"
                assert os.path.exists(kwargs['sample_file']), f"Sample file {kwargs['sample_file']} does not exist."

            # If output or data path not specified, set default values
            if 'output_path' not in kwargs or kwargs['output_path'] is None:
                kwargs['output_path'] = os.path.join("output", "HumanEval")
            
            if 'data_path' not in kwargs or kwargs['data_path'] is None:
                kwargs['data_path'] = HUMANEVAL_DATASET_DIR

            # ensure the output directory exists
            os.makedirs(kwargs['output_path'], exist_ok=True)

            llm_evaluator = HumanEvalEvaluator(
                model_path=kwargs['model_path'],
                num_samples=kwargs['num_samples'],
                model_type=kwargs['model_type'],
                data_path=kwargs['data_path'],
                output_path=kwargs['output_path'],
                debug=kwargs['debug'],
                evaluate_only=kwargs.get('evaluate_only', False),
                sample_file=kwargs.get('sample_file', None)
            )
            llm_evaluator.evaluate_model()
        case _: 
            raise ValueError("Error, unsupported type of evaluator")


if __name__ == "__main__":
    parser = argparse.ArgumentParser()    
    parser.add_argument('--model_path', type=str, required=True)
    parser.add_argument('--output_path', type=str, required=False, help="Path to the output directory. Defaults to output/{evaluator}/ .")
    parser.add_argument('--data_path', type=str, required=False, help="Path to the dataset file. If not specified, uses the default dataset.")
    parser.add_argument('--prompt_path', type=str, required=False)
    parser.add_argument('--param_size', type=int, required=False)
    parser.add_argument('--model_type', type=str, required=False, choices=['hf'], default='hf', help="Model type. Currently, only Hugging Face models are supported. Defaults to 'hf'.")
    parser.add_argument('--num_samples', type=int, default=1, required=False, help="Number of samples to generate for the HumanEval benchmark. Defaults to 1 for pass@1 score.")
    parser.add_argument("--evaluate_only", action='store_true', help="Only runs the evaluation without generating samples. Requires a path to a sample file.")
    parser.add_argument('--sample_file', type=str, required=False, help="Path to the sample file for evaluation. Required if --evaluate_only is set.")
    parser.add_argument('--evaluator', type=str, required=True, choices=['mmlu', 'gsm8k', 'humaneval', 'all'])


    parser.add_argument("--n_shot", type=int, default=8, help="Number of few-shot examples (max 8).")
    parser.add_argument("--cot_flag", action='store_true', default=True, help="Use CoT in few-shot prompts.")
    parser.add_argument("--no_cot_flag", action='store_false', dest='cot_flag', help="Do NOT use CoT in few-shot prompts.")
    parser.add_argument('--temperature', type=float, default=0)
    parser.add_argument("--seed", type=int, default=42, help="Random seed.")
    parser.add_argument("--debug", action='store_true', help="Enable detailed debug printing.")
    args = parser.parse_args()

    kwargs = vars(args)
    evaluator = kwargs.pop('evaluator')
    main(evaluator, **kwargs)<|MERGE_RESOLUTION|>--- conflicted
+++ resolved
@@ -26,27 +26,19 @@
             )
             llm_evaluator.evaluate_model()
         case "gsm8k":
-<<<<<<< HEAD
                 kwargs.setdefault("model_path", GSM8K_MODEL_DIR)
                 kwargs.setdefault("data_path", GSM8K_DATASET_DIR)
                 kwargs.setdefault("prompt_path", GSM8K_PROMPT_DIR)
                 kwargs.setdefault("output_path", GSM8K_OUTPUT_DIR)
 
-                llm_evaluator = GSM8KEvaluator(
-=======
             llm_evaluator = GSM8KEvaluator(
->>>>>>> 195f8da6
                 model_path=kwargs['model_path'],
                 data_path=kwargs['data_path'],
                 output_path=kwargs['output_path'],
                 prompt_path=kwargs.get('prompt_path')
-<<<<<<< HEAD
-                )
-
-=======
             )
             llm_evaluator.evaluate_model()
->>>>>>> 195f8da6
+
         case "humaneval":
             # Check if evaluate_only is set
             if kwargs.get('evaluate_only'):
